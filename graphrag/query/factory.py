--- conflicted
+++ resolved
@@ -52,15 +52,12 @@
     """Create a local search engine based on data + configuration."""
     model_settings = config.get_language_model_config(config.local_search.chat_model_id)
 
-<<<<<<< HEAD
     if model_settings.max_retries == -1:
         model_settings.max_retries = (
             len(reports) + len(entities) + len(relationships) + len(covariates)
         )
 
     chat_model_name = {"api_base": model_settings.api_base,"api_key": model_settings.api_key,"model":model_settings.model}
-=======
->>>>>>> 17e431cf
     chat_model = ModelManager().get_or_create_chat_model(
         name=json.dumps(chat_model_name),
         model_type=model_settings.type,
@@ -71,14 +68,11 @@
     embedding_settings = config.get_language_model_config(
         config.local_search.embedding_model_id
     )
-<<<<<<< HEAD
     emb_model_name = {"api_base": embedding_settings.api_base,"api_key": embedding_settings.api_key,"model":embedding_settings.model}
     if embedding_settings.max_retries == -1:
         embedding_settings.max_retries = (
             len(reports) + len(entities) + len(relationships)
         )
-=======
->>>>>>> 17e431cf
 
     embedding_model = ModelManager().get_or_create_embedding_model(
         name=json.dumps(emb_model_name),
@@ -312,16 +306,7 @@
             token_encoder=token_encoder,
         ),
         token_encoder=token_encoder,
-<<<<<<< HEAD
-        llm_params={
-            "max_tokens": ls_config.llm_max_tokens,  # change this based on the token limit you have on your model (if you are using a model with 8k limit, a good setting could be 1000=1500)
-            "temperature": ls_config.temperature,
-            "top_p": ls_config.top_p,
-            "n": ls_config.n,
-        },
-=======
         model_params=model_params,
->>>>>>> 17e431cf
         context_builder_params={
             "embedding_vectorstore_key": "id",
             "k": bs_config.k,
