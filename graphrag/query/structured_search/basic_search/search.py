--- conflicted
+++ resolved
@@ -37,18 +37,14 @@
         system_prompt: str | None = None,
         response_type: str = "multiple paragraphs",
         callbacks: list[QueryCallbacks] | None = None,
-<<<<<<< HEAD
-        llm_params: dict[str, Any] = DEFAULT_LLM_PARAMS,
-=======
         model_params: dict[str, Any] | None = None,
->>>>>>> 17e431cf
         context_builder_params: dict | None = None,
     ):
         super().__init__(
             model=model,
             context_builder=context_builder,
             token_encoder=token_encoder,
-            model_params=llm_params,
+            model_params=model_params,
             context_builder_params=context_builder_params or {},
         )
         self.system_prompt = system_prompt or BASIC_SEARCH_SYSTEM_PROMPT
