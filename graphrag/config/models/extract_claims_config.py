--- conflicted
+++ resolved
@@ -18,6 +18,10 @@
         description="Whether claim extraction is enabled.",
         default=graphrag_config_defaults.extract_claims.enabled,
     )
+    model_id: str = Field(
+        description="The model ID to use for claim extraction.",
+        default=graphrag_config_defaults.extract_claims.model_id,
+    )
     prompt: str | None = Field(
         description="The claim extraction prompt to use.",
         default=graphrag_config_defaults.extract_claims.prompt,
@@ -34,17 +38,6 @@
         description="The override strategy to use.",
         default=graphrag_config_defaults.extract_claims.strategy,
     )
-<<<<<<< HEAD
-    encoding_model: str | None = Field(
-        default=graphrag_config_defaults.extract_claims.encoding_model,
-        description="The encoding model to use.",
-    )
-    model_id: str = Field(
-        description="The model ID to use for claim extraction.",
-        default=graphrag_config_defaults.extract_claims.model_id,
-    )
-=======
->>>>>>> 17e431cf
 
     def resolved_strategy(
         self, config_dir: str, model_config: LanguageModelConfig
@@ -52,12 +45,7 @@
         """Get the resolved claim extraction strategy."""
         return self.strategy or {
             "llm": model_config.model_dump(),
-<<<<<<< HEAD
-            "num_threads": model_config.concurrent_requests,
             "extraction_prompt": (Path(config_dir) / self.prompt).read_text(
-=======
-            "extraction_prompt": (Path(root_dir) / self.prompt).read_text(
->>>>>>> 17e431cf
                 encoding="utf-8"
             )
             if self.prompt
