# Copyright (c) 2024 Microsoft Corporation.
# Licensed under the MIT License

"""Parameterization settings for the default configuration."""

from pathlib import Path

from pydantic import BaseModel, Field

from graphrag.config.defaults import graphrag_config_defaults
from graphrag.config.models.language_model_config import LanguageModelConfig


class ExtractGraphConfig(BaseModel):
    """Configuration section for entity extraction."""

    prompt: str | None = Field(
        description="The entity extraction prompt to use.",
        default=graphrag_config_defaults.extract_graph.prompt,
    )
    entity_types: list[str] = Field(
        description="The entity extraction entity types to use.",
        default=graphrag_config_defaults.extract_graph.entity_types,
    )
    max_gleanings: int = Field(
        description="The maximum number of entity gleanings to use.",
        default=graphrag_config_defaults.extract_graph.max_gleanings,
    )
    strategy: dict | None = Field(
        description="Override the default entity extraction strategy",
        default=graphrag_config_defaults.extract_graph.strategy,
    )
<<<<<<< HEAD
    encoding_model: str | None = Field(
        default=graphrag_config_defaults.extract_graph.encoding_model,
        description="The encoding model to use.",
    )
    model_id: str = Field(
        description="The model ID to use for text embeddings.",
        default=graphrag_config_defaults.extract_graph.model_id,
    )
=======
>>>>>>> 17e431cf

    def resolved_strategy(
        self, config_dir: str, model_config: LanguageModelConfig
    ) -> dict:
        """Get the resolved entity extraction strategy."""
        from graphrag.index.operations.extract_graph.typing import (
            ExtractEntityStrategyType,
        )

        return self.strategy or {
            "type": ExtractEntityStrategyType.graph_intelligence,
            "llm": model_config.model_dump(),
<<<<<<< HEAD
            "num_threads": model_config.concurrent_requests,
            "extraction_prompt": (Path(config_dir) / self.prompt).read_text(
=======
            "extraction_prompt": (Path(root_dir) / self.prompt).read_text(
>>>>>>> 17e431cf
                encoding="utf-8"
            )
            if self.prompt
            else None,
            "max_gleanings": self.max_gleanings,
        }<|MERGE_RESOLUTION|>--- conflicted
+++ resolved
@@ -14,6 +14,10 @@
 class ExtractGraphConfig(BaseModel):
     """Configuration section for entity extraction."""
 
+    model_id: str = Field(
+        description="The model ID to use for text embeddings.",
+        default=graphrag_config_defaults.extract_graph.model_id,
+    )
     prompt: str | None = Field(
         description="The entity extraction prompt to use.",
         default=graphrag_config_defaults.extract_graph.prompt,
@@ -30,17 +34,6 @@
         description="Override the default entity extraction strategy",
         default=graphrag_config_defaults.extract_graph.strategy,
     )
-<<<<<<< HEAD
-    encoding_model: str | None = Field(
-        default=graphrag_config_defaults.extract_graph.encoding_model,
-        description="The encoding model to use.",
-    )
-    model_id: str = Field(
-        description="The model ID to use for text embeddings.",
-        default=graphrag_config_defaults.extract_graph.model_id,
-    )
-=======
->>>>>>> 17e431cf
 
     def resolved_strategy(
         self, config_dir: str, model_config: LanguageModelConfig
@@ -53,12 +46,8 @@
         return self.strategy or {
             "type": ExtractEntityStrategyType.graph_intelligence,
             "llm": model_config.model_dump(),
-<<<<<<< HEAD
             "num_threads": model_config.concurrent_requests,
             "extraction_prompt": (Path(config_dir) / self.prompt).read_text(
-=======
-            "extraction_prompt": (Path(root_dir) / self.prompt).read_text(
->>>>>>> 17e431cf
                 encoding="utf-8"
             )
             if self.prompt
