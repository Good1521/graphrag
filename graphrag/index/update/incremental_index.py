--- conflicted
+++ resolved
@@ -63,220 +63,7 @@
     return InputDelta(new_docs, deleted_docs)
 
 
-<<<<<<< HEAD
-async def update_dataframe_outputs(
-    previous_storage: PipelineStorage,
-    delta_storage: PipelineStorage,
-    output_storage: PipelineStorage,
-    config: GraphRagConfig,
-    cache: PipelineCache,
-    callbacks: WorkflowCallbacks,
-    progress_logger: ProgressLogger,
-) -> None:
-    """Update the mergeable outputs.
-
-    Parameters
-    ----------
-    previous_storage : PipelineStorage
-        The storage used to store the dataframes in the original run.
-    delta_storage : PipelineStorage
-        The storage used to store the subset of new dataframes in the update run.
-    output_storage : PipelineStorage
-        The storage used to store the updated dataframes (the final incremental output).
-    """
-    progress_logger.info("Updating Documents")
-    final_documents_df = await _concat_dataframes(
-        "documents", previous_storage, delta_storage, output_storage
-    )
-
-    # Update entities, relationships and merge them
-    progress_logger.info("Updating Entities and Relationships")
-    (
-        merged_entities_df,
-        merged_relationships_df,
-        entity_id_mapping,
-    ) = await _update_entities_and_relationships(
-        previous_storage, delta_storage, output_storage, config, cache, callbacks
-    )
-
-    # Update and merge final text units
-    progress_logger.info("Updating Text Units")
-    merged_text_units = await _update_text_units(
-        previous_storage, delta_storage, output_storage, entity_id_mapping
-    )
-
-    # Merge final covariates
-    if await storage_has_table(
-        "covariates", previous_storage
-    ) and await storage_has_table("covariates", delta_storage):
-        progress_logger.info("Updating Covariates")
-        await _update_covariates(previous_storage, delta_storage, output_storage)
-
-    # Merge final communities
-    progress_logger.info("Updating Communities")
-    community_id_mapping = await _update_communities(
-        previous_storage, delta_storage, output_storage
-    )
-
-    # Merge community reports
-    progress_logger.info("Updating Community Reports")
-    merged_community_reports = await _update_community_reports(
-        previous_storage, delta_storage, output_storage, community_id_mapping
-    )
-
-    # Generate text embeddings
-    progress_logger.info("Updating Text Embeddings")
-    embedded_fields = get_embedded_fields(config)
-    text_embed = get_embedding_settings(config)
-    result = await generate_text_embeddings(
-        documents=final_documents_df,
-        relationships=merged_relationships_df,
-        text_units=merged_text_units,
-        entities=merged_entities_df,
-        community_reports=merged_community_reports,
-        callbacks=callbacks,
-        cache=cache,
-        text_embed_config=text_embed,
-        embedded_fields=embedded_fields,
-    )
-    if config.snapshots.embeddings:
-        for name, table in result.items():
-            await write_table_to_storage(
-                table,
-                f"embeddings.{name}",
-                output_storage,
-            )
-
-
-async def _update_community_reports(
-    previous_storage: PipelineStorage,
-    delta_storage: PipelineStorage,
-    output_storage: PipelineStorage,
-    community_id_mapping: dict,
-) -> pd.DataFrame:
-    """Update the community reports output."""
-    old_community_reports = await load_table_from_storage(
-        "community_reports", previous_storage
-    )
-    delta_community_reports = await load_table_from_storage(
-        "community_reports", delta_storage
-    )
-    merged_community_reports = _update_and_merge_community_reports(
-        old_community_reports, delta_community_reports, community_id_mapping
-    )
-
-    await write_table_to_storage(
-        merged_community_reports, "community_reports", output_storage
-    )
-
-    return merged_community_reports
-
-
-async def _update_communities(
-    previous_storage: PipelineStorage,
-    delta_storage: PipelineStorage,
-    output_storage: PipelineStorage,
-) -> dict:
-    """Update the communities output."""
-    old_communities = await load_table_from_storage("communities", previous_storage)
-    delta_communities = await load_table_from_storage("communities", delta_storage)
-    merged_communities, community_id_mapping = _update_and_merge_communities(
-        old_communities, delta_communities
-    )
-
-    await write_table_to_storage(merged_communities, "communities", output_storage)
-
-    return community_id_mapping
-
-
-async def _update_covariates(
-    previous_storage: PipelineStorage,
-    delta_storage: PipelineStorage,
-    output_storage: PipelineStorage,
-) -> None:
-    """Update the covariates output."""
-    old_covariates = await load_table_from_storage("covariates", previous_storage)
-    delta_covariates = await load_table_from_storage("covariates", delta_storage)
-    merged_covariates = _merge_covariates(old_covariates, delta_covariates)
-
-    await write_table_to_storage(merged_covariates, "covariates", output_storage)
-
-
-async def _update_text_units(
-    previous_storage: PipelineStorage,
-    delta_storage: PipelineStorage,
-    output_storage: PipelineStorage,
-    entity_id_mapping: dict,
-) -> pd.DataFrame:
-    """Update the text units output."""
-    old_text_units = await load_table_from_storage("text_units", previous_storage)
-    delta_text_units = await load_table_from_storage("text_units", delta_storage)
-    merged_text_units = _update_and_merge_text_units(
-        old_text_units, delta_text_units, entity_id_mapping
-    )
-
-    await write_table_to_storage(merged_text_units, "text_units", output_storage)
-
-    return merged_text_units
-
-
-async def _update_entities_and_relationships(
-    previous_storage: PipelineStorage,
-    delta_storage: PipelineStorage,
-    output_storage: PipelineStorage,
-    config: GraphRagConfig,
-    cache: PipelineCache,
-    callbacks: WorkflowCallbacks,
-) -> tuple[pd.DataFrame, pd.DataFrame, dict]:
-    """Update Final Entities  and Relationships output."""
-    old_entities = await load_table_from_storage("entities", previous_storage)
-    delta_entities = await load_table_from_storage("entities", delta_storage)
-
-    merged_entities_df, entity_id_mapping = _group_and_resolve_entities(
-        old_entities, delta_entities
-    )
-
-    # Update Relationships
-    old_relationships = await load_table_from_storage("relationships", previous_storage)
-    delta_relationships = await load_table_from_storage("relationships", delta_storage)
-    merged_relationships_df = _update_and_merge_relationships(
-        old_relationships,
-        delta_relationships,
-    )
-
-    summarization_llm_settings = config.get_language_model_config(
-        config.summarize_descriptions.model_id
-    )
-    summarization_strategy = config.summarize_descriptions.resolved_strategy(
-        config.config_dir, summarization_llm_settings
-    )
-
-    (
-        merged_entities_df,
-        merged_relationships_df,
-    ) = await get_summarized_entities_relationships(
-        extracted_entities=merged_entities_df,
-        extracted_relationships=merged_relationships_df,
-        callbacks=callbacks,
-        cache=cache,
-        summarization_strategy=summarization_strategy,
-        summarization_num_threads=summarization_llm_settings.concurrent_requests,
-    )
-
-    # Save the updated entities back to storage
-    await write_table_to_storage(merged_entities_df, "entities", output_storage)
-
-    await write_table_to_storage(
-        merged_relationships_df, "relationships", output_storage
-    )
-
-    return merged_entities_df, merged_relationships_df, entity_id_mapping
-
-
-async def _concat_dataframes(
-=======
 async def concat_dataframes(
->>>>>>> 17e431cf
     name: str,
     previous_storage: PipelineStorage,
     delta_storage: PipelineStorage,
